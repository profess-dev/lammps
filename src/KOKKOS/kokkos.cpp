/* ----------------------------------------------------------------------
   LAMMPS - Large-scale Atomic/Molecular Massively Parallel Simulator
   https://lammps.sandia.gov/, Sandia National Laboratories
   Steve Plimpton, sjplimp@sandia.gov

   Copyright (2003) Sandia Corporation.  Under the terms of Contract
   DE-AC04-94AL85000 with Sandia Corporation, the U.S. Government retains
   certain rights in this software.  This software is distributed under
   the GNU General Public License.

   See the README file in the top-level LAMMPS directory.
------------------------------------------------------------------------- */

#include "kokkos.h"

#include "error.h"
#include "force.h"
#include "memory_kokkos.h"
#include "neigh_list_kokkos.h"
#include "neighbor_kokkos.h"

#include <cstring>
#include <cctype>
#include <csignal>
#include <unistd.h>

#ifdef LMP_KOKKOS_GPU

// for detecting GPU-aware MPI support:
// the variable int have_gpu_aware
// - is  1 if GPU-aware MPI support is available
// - is  0 if GPU-aware MPI support is unavailable
// - is -1 if GPU-aware MPI support is unknown

#define GPU_AWARE_UNKNOWN static int have_gpu_aware = -1;

// TODO HIP: implement HIP-aware MPI support (UCX) detection
#if defined(KOKKOS_ENABLE_HIP)
GPU_AWARE_UNKNOWN
#elif defined(KOKKOS_ENABLE_CUDA)

// OpenMPI supports detecting GPU-aware MPI as of version 2.0.0

#if (OPEN_MPI)
#if (OMPI_MAJOR_VERSION >= 2)

#include <mpi-ext.h>

#if defined(MPIX_CUDA_AWARE_SUPPORT) && MPIX_CUDA_AWARE_SUPPORT
static int have_gpu_aware = 1;
#elif defined(MPIX_CUDA_AWARE_SUPPORT) && !MPIX_CUDA_AWARE_SUPPORT
static int have_gpu_aware = 0;
#else
GPU_AWARE_UNKNOWN
#endif // defined(MPIX_CUDA_AWARE_SUPPORT)

#else // old OpenMPI
GPU_AWARE_UNKNOWN
#endif // (OMPI_MAJOR_VERSION >=2)

#else // unknown MPI library
GPU_AWARE_UNKNOWN
#endif // OPEN_MPI

#endif // KOKKOS_ENABLE_CUDA

#endif // LMP_ENABLE_DEVICE

using namespace LAMMPS_NS;

/* ---------------------------------------------------------------------- */

KokkosLMP::KokkosLMP(LAMMPS *lmp, int narg, char **arg) : Pointers(lmp)
{
  kokkos_exists = 1;
  lmp->kokkos = this;

  exchange_comm_changed = 0;
  forward_comm_changed = 0;
  forward_pair_comm_changed = 0;
  forward_fix_comm_changed = 0;
  reverse_comm_changed = 0;

  delete memory;
  memory = new MemoryKokkos(lmp);
  memoryKK = (MemoryKokkos*) memory;

  auto_sync = 1;

  int me = 0;
  MPI_Comm_rank(world,&me);
  if (me == 0) error->message(FLERR,"KOKKOS mode is enabled");

  // process any command-line args that invoke Kokkos settings

  ngpus = 0;
  int device = 0;
  nthreads = 1;
  numa = 1;

  int iarg = 0;
  while (iarg < narg) {
    if (strcmp(arg[iarg],"d") == 0 || strcmp(arg[iarg],"device") == 0) {
      if (iarg+2 > narg) error->all(FLERR,"Invalid Kokkos command-line args");
      device = atoi(arg[iarg+1]);
      iarg += 2;

    } else if (strcmp(arg[iarg],"g") == 0 ||
               strcmp(arg[iarg],"gpus") == 0) {
#ifndef LMP_KOKKOS_GPU
      error->all(FLERR,"GPUs are requested but Kokkos has not been compiled for CUDA or HIP");
#endif
      if (iarg+2 > narg) error->all(FLERR,"Invalid Kokkos command-line args");
      ngpus = atoi(arg[iarg+1]);

      int skip_gpu = 9999;
      if (iarg+2 < narg && isdigit(arg[iarg+2][0])) {
        skip_gpu = atoi(arg[iarg+2]);
        iarg++;
      }
      iarg += 2;

      int set_flag = 0;
      char *str;
      if ((str = getenv("SLURM_LOCALID"))) {
        int local_rank = atoi(str);
        device = local_rank % ngpus;
        if (device >= skip_gpu) device++;
        set_flag = 1;
      }
      if ((str = getenv("MPT_LRANK"))) {
        int local_rank = atoi(str);
        device = local_rank % ngpus;
        if (device >= skip_gpu) device++;
        set_flag = 1;
      }
      if ((str = getenv("MV2_COMM_WORLD_LOCAL_RANK"))) {
        int local_rank = atoi(str);
        device = local_rank % ngpus;
        if (device >= skip_gpu) device++;
        set_flag = 1;
      }
      if ((str = getenv("OMPI_COMM_WORLD_LOCAL_RANK"))) {
        int local_rank = atoi(str);
        device = local_rank % ngpus;
        if (device >= skip_gpu) device++;
        set_flag = 1;
      }

      if (ngpus > 1 && !set_flag)
        error->all(FLERR,"Could not determine local MPI rank for multiple "
                           "GPUs with Kokkos CUDA or HIP because MPI library not recognized");

    } else if (strcmp(arg[iarg],"t") == 0 ||
               strcmp(arg[iarg],"threads") == 0) {
      nthreads = atoi(arg[iarg+1]);
      iarg += 2;

    } else if (strcmp(arg[iarg],"n") == 0 ||
               strcmp(arg[iarg],"numa") == 0) {
      numa = atoi(arg[iarg+1]);
      iarg += 2;

    } else error->all(FLERR,"Invalid Kokkos command-line args");
  }

  // initialize Kokkos

  if (me == 0) {
    if (screen) fprintf(screen,"  will use up to %d GPU(s) per node\n",ngpus);
    if (logfile) fprintf(logfile,"  will use up to %d GPU(s) per node\n",ngpus);
  }

#ifdef LMP_KOKKOS_GPU
  if (ngpus <= 0)
    error->all(FLERR,"Kokkos has been compiled for CUDA or HIP but no GPUs are requested");
#endif

#ifndef KOKKOS_ENABLE_SERIAL
  if (nthreads == 1 && me == 0)
    error->warning(FLERR,"When using a single thread, the Kokkos Serial backend "
                         "(i.e. Makefile.kokkos_mpi_only) gives better performance "
                         "than the OpenMP backend");
#endif

  Kokkos::InitArguments args;
  args.num_threads = nthreads;
  args.num_numa = numa;
  args.device_id = device;

  Kokkos::initialize(args);

  // default settings for package kokkos command

  binsize = 0.0;
#ifdef KOKKOS_ENABLE_CUDA
  // TODO HIP: implement HIP-aware MPI testing
  gpu_aware_flag = 1;
#else
  gpu_aware_flag = 0;
#endif
  neigh_thread = 0;
  neigh_thread_set = 0;
  if (ngpus > 0) {
    neighflag = FULL;
    neighflag_qeq = FULL;
    newtonflag = 0;

    exchange_comm_classic = forward_comm_classic = reverse_comm_classic = 0;
    forward_pair_comm_classic = forward_fix_comm_classic = 0;

    exchange_comm_on_host = forward_comm_on_host = reverse_comm_on_host = 0;
  } else {
    if (nthreads > 1) {
      neighflag = HALFTHREAD;
      neighflag_qeq = HALFTHREAD;
    } else {
      neighflag = HALF;
      neighflag_qeq = HALF;
    }
    newtonflag = 1;

    exchange_comm_classic = forward_comm_classic = reverse_comm_classic = 1;
    forward_pair_comm_classic = forward_fix_comm_classic = 1;

    exchange_comm_on_host = forward_comm_on_host = reverse_comm_on_host = 0;
  }

#ifdef LMP_KOKKOS_GPU

  // check and warn about GPU-aware MPI availability when using multiple MPI tasks
  // change default only if we can safely detect that GPU-aware MPI is not available

  int nmpi = 0;
  MPI_Comm_size(world,&nmpi);
  if (nmpi > 1) {

#if defined(MPI_VERSION) && (MPI_VERSION > 2)
    // Check for IBM Spectrum MPI

    int len;
    char mpi_version[MPI_MAX_LIBRARY_VERSION_STRING];
    MPI_Get_library_version(mpi_version, &len);
    if (strstr(&mpi_version[0], "Spectrum") != nullptr) {
      gpu_aware_flag = 0;
      char* str;
      if ((str = getenv("OMPI_MCA_pml_pami_enable_cuda")))
        if((strcmp(str,"1") == 0)) {
          have_gpu_aware = 1;
          gpu_aware_flag = 1;
        }

      if (!gpu_aware_flag)
        if (me == 0)
          error->warning(FLERR,"The Spectrum MPI '-gpu' flag is not set. Disabling GPU-aware MPI");
    }
#endif

    if (gpu_aware_flag == 1 && have_gpu_aware == 0) {
      if (me == 0)
        error->warning(FLERR,"Turning off GPU-aware MPI since it is not detected, "
                       "use '-pk kokkos gpu/aware on' to override");
      gpu_aware_flag = 0;
    } else if (have_gpu_aware == -1) { // maybe we are dealing with MPICH, MVAPICH2 or some derivative?
    // MVAPICH2
#if defined(MPICH) && defined(MVAPICH2_VERSION)
      char* str;
      gpu_aware_flag = 0;
      if ((str = getenv("MV2_ENABLE_CUDA")))
        if ((strcmp(str,"1") == 0))
          gpu_aware_flag = 1;

      if (!gpu_aware_flag)
        if (me == 0)
          error->warning(FLERR,"MVAPICH2 'MV2_USE_CUDA' environment variable is not set. Disabling GPU-aware MPI");
    // pure MPICH or some unsupported MPICH derivative
#elif defined(MPICH) && !defined(MVAPICH2_VERSION)
      if (me == 0)
        error->warning(FLERR,"Detected MPICH. Disabling GPU-aware MPI");
      gpu_aware_flag = 0;
#else
  if (me == 0)
    error->warning(FLERR,"Kokkos with CUDA or HIP assumes GPU-aware MPI is available,"
                   " but cannot determine if this is the case\n         try"
                   " '-pk kokkos gpu/aware off' if getting segmentation faults");

#endif
    } // if (-1 == have_gpu_aware)
  } // nmpi > 0
#endif // LMP_ENABLE_DEVICE

#ifdef KILL_KOKKOS_ON_SIGSEGV
  signal(SIGSEGV, my_signal_handler);
#endif
}

/* ---------------------------------------------------------------------- */

KokkosLMP::~KokkosLMP()
{
  // finalize Kokkos

  Kokkos::finalize();
}

/* ----------------------------------------------------------------------
   invoked by package kokkos command
------------------------------------------------------------------------- */

void KokkosLMP::accelerator(int narg, char **arg)
{
  int pair_only_flag = 0;
  int iarg = 0;
  while (iarg < narg) {
    if (strcmp(arg[iarg],"neigh") == 0) {
      if (iarg+2 > narg) error->all(FLERR,"Illegal package kokkos command");
      if (strcmp(arg[iarg+1],"full") == 0) neighflag = FULL;
      else if (strcmp(arg[iarg+1],"half") == 0) {
        if (nthreads > 1 || ngpus > 0)
          neighflag = HALFTHREAD;
        else
          neighflag = HALF;
      }
      else error->all(FLERR,"Illegal package kokkos command");
      iarg += 2;
    } else if (strcmp(arg[iarg],"neigh/qeq") == 0) {
      if (iarg+2 > narg) error->all(FLERR,"Illegal package kokkos command");
      if (strcmp(arg[iarg+1],"full") == 0) neighflag_qeq = FULL;
      else if (strcmp(arg[iarg+1],"half") == 0) {
        if (nthreads > 1 || ngpus > 0)
          neighflag_qeq = HALFTHREAD;
        else
          neighflag_qeq = HALF;
      }
      else error->all(FLERR,"Illegal package kokkos command");
      iarg += 2;
    } else if (strcmp(arg[iarg],"binsize") == 0) {
      if (iarg+2 > narg) error->all(FLERR,"Illegal package kokkos command");
      binsize = utils::numeric(FLERR,arg[iarg+1],false,lmp);
      iarg += 2;
    } else if (strcmp(arg[iarg],"newton") == 0) {
      if (iarg+2 > narg) error->all(FLERR,"Illegal package kokkos command");
      if (strcmp(arg[iarg+1],"off") == 0) newtonflag = 0;
      else if (strcmp(arg[iarg+1],"on") == 0) newtonflag = 1;
      else error->all(FLERR,"Illegal package kokkos command");
      iarg += 2;
    } else if (strcmp(arg[iarg],"comm") == 0) {
      if (iarg+2 > narg) error->all(FLERR,"Illegal package kokkos command");
      if (strcmp(arg[iarg+1],"no") == 0) {
        exchange_comm_classic = forward_comm_classic = reverse_comm_classic = 1;
        forward_pair_comm_classic = forward_fix_comm_classic = 1;

        exchange_comm_on_host = forward_comm_on_host = reverse_comm_on_host = 0;
      } else if (strcmp(arg[iarg+1],"host") == 0) {
        exchange_comm_classic = forward_comm_classic = reverse_comm_classic = 0;
        forward_pair_comm_classic = forward_fix_comm_classic = 1;

        exchange_comm_on_host = forward_comm_on_host = reverse_comm_on_host = 1;
      } else if (strcmp(arg[iarg+1],"device") == 0) {
        exchange_comm_classic = forward_comm_classic = reverse_comm_classic = 0;
        forward_pair_comm_classic = forward_fix_comm_classic = 0;

        exchange_comm_on_host = forward_comm_on_host = reverse_comm_on_host = 0;
      } else error->all(FLERR,"Illegal package kokkos command");
      iarg += 2;
    } else if (strcmp(arg[iarg],"comm/exchange") == 0) {
      if (iarg+2 > narg) error->all(FLERR,"Illegal package kokkos command");
      if (strcmp(arg[iarg+1],"no") == 0) exchange_comm_classic = 1;
      else if (strcmp(arg[iarg+1],"host") == 0) {
        exchange_comm_classic = 0;
        exchange_comm_on_host = 1;
      } else if (strcmp(arg[iarg+1],"device") == 0) {
        exchange_comm_classic = 0;
        exchange_comm_on_host = 0;
      } else error->all(FLERR,"Illegal package kokkos command");
      exchange_comm_changed = 0;
      iarg += 2;
    } else if (strcmp(arg[iarg],"comm/forward") == 0) {
      if (iarg+2 > narg) error->all(FLERR,"Illegal package kokkos command");
      if (strcmp(arg[iarg+1],"no") == 0) forward_comm_classic = 1;
      else if (strcmp(arg[iarg+1],"host") == 0) {
        forward_comm_classic = 0;
        forward_comm_on_host = 1;
      } else if (strcmp(arg[iarg+1],"device") == 0) {
        forward_comm_classic = 0;
        forward_comm_on_host = 0;
      } else error->all(FLERR,"Illegal package kokkos command");
      forward_comm_changed = 0;
      iarg += 2;
    } else if (strcmp(arg[iarg],"comm/pair/forward") == 0) {
      if (iarg+2 > narg) error->all(FLERR,"Illegal package kokkos command");
      if (strcmp(arg[iarg+1],"no") == 0) forward_pair_comm_classic = 1;
      else if (strcmp(arg[iarg+1],"host") == 0) forward_pair_comm_classic = 1;
      else if (strcmp(arg[iarg+1],"device") == 0) forward_pair_comm_classic = 0;
      else error->all(FLERR,"Illegal package kokkos command");
      forward_pair_comm_changed = 0;
      iarg += 2;
    } else if (strcmp(arg[iarg],"comm/fix/forward") == 0) {
      if (iarg+2 > narg) error->all(FLERR,"Illegal package kokkos command");
      if (strcmp(arg[iarg+1],"no") == 0) forward_fix_comm_classic = 1;
      else if (strcmp(arg[iarg+1],"host") == 0) forward_fix_comm_classic = 1;
      else if (strcmp(arg[iarg+1],"device") == 0) forward_fix_comm_classic = 0;
      else error->all(FLERR,"Illegal package kokkos command");
      forward_fix_comm_changed = 0;
      iarg += 2;
    } else if (strcmp(arg[iarg],"comm/reverse") == 0) {
      if (iarg+2 > narg) error->all(FLERR,"Illegal package kokkos command");
      else if (strcmp(arg[iarg+1],"no") == 0) reverse_comm_classic = 1;
      else if (strcmp(arg[iarg+1],"host") == 0) {
        reverse_comm_classic = 0;
        reverse_comm_on_host = 1;
      } else if (strcmp(arg[iarg+1],"device") == 0) {
        reverse_comm_classic = 0;
        reverse_comm_on_host = 0;
      } else error->all(FLERR,"Illegal package kokkos command");
      reverse_comm_changed = 0;
      iarg += 2;
    } else if (strcmp(arg[iarg],"gpu/aware") == 0) {
      if (iarg+2 > narg) error->all(FLERR,"Illegal package kokkos command");
      if (strcmp(arg[iarg+1],"off") == 0) gpu_aware_flag = 0;
      else if (strcmp(arg[iarg+1],"on") == 0) gpu_aware_flag = 1;
      else error->all(FLERR,"Illegal package kokkos command");
      iarg += 2;
    } else if (strcmp(arg[iarg],"pair/only") == 0) {
      if (iarg+2 > narg) error->all(FLERR,"Illegal package kokkos command");
      if (strcmp(arg[iarg+1],"off") == 0) pair_only_flag = 0;
      else if (strcmp(arg[iarg+1],"on") == 0) pair_only_flag = 1;
      else error->all(FLERR,"Illegal package kokkos command");
      iarg += 2;
    } else if (strcmp(arg[iarg],"neigh/thread") == 0) {
      if (iarg+2 > narg) error->all(FLERR,"Illegal package kokkos command");
      if (strcmp(arg[iarg+1],"off") == 0) neigh_thread = 0;
      else if (strcmp(arg[iarg+1],"on") == 0) neigh_thread = 1;
      else error->all(FLERR,"Illegal package kokkos command");
      neigh_thread_set = 1;
      iarg += 2;
    } else error->all(FLERR,"Illegal package kokkos command");
  }

#ifdef LMP_KOKKOS_GPU

  if (pair_only_flag) {
    lmp->suffixp = lmp->suffix;
    lmp->suffix = new char[7];
    strcpy(lmp->suffix,"kk/host");
  } else {
    // restore settings to regular suffix use, if previously, pair/only was used
    if (lmp->suffixp) {
      delete[] lmp->suffix;
      lmp->suffix = lmp->suffixp;
      lmp->suffixp = nullptr;
    }
  }

  int nmpi = 0;
  MPI_Comm_size(world,&nmpi);

<<<<<<< HEAD
  // if "gpu/aware off" and "comm device", change to "comm no"
=======
  // if "cuda/aware off" or "pair/only on", and "comm device", change to "comm no"
>>>>>>> 06d7e5ab

  if ((!gpu_aware_flag && nmpi > 1) || pair_only_flag) {
    if (exchange_comm_classic == 0 && exchange_comm_on_host == 0) {
      exchange_comm_classic = 1;
      exchange_comm_changed = 1;
    }
    if (forward_comm_classic == 0 && forward_comm_on_host == 0) {
      forward_comm_classic = 1;
      forward_comm_changed = 1;
    }
    if (forward_pair_comm_classic == 0) {
      forward_pair_comm_classic = 1;
      forward_pair_comm_changed = 1;
    }
    if (forward_fix_comm_classic == 0) {
      forward_fix_comm_classic = 1;
      forward_fix_comm_changed = 1;
    }
    if (reverse_comm_classic == 0 && reverse_comm_on_host == 0) {
      reverse_comm_classic = 1;
      reverse_comm_changed = 1;
    }
  }

<<<<<<< HEAD
  // if "gpu/aware on" and comm flags were changed previously, change them back
=======
  // if "cuda/aware on" and "pair/only off", and comm flags were changed previously, change them back
>>>>>>> 06d7e5ab

  if (gpu_aware_flag && !pair_only_flag) {
    if (exchange_comm_changed) {
      exchange_comm_classic = 0;
      exchange_comm_changed = 0;
    }
    if (forward_comm_changed) {
      forward_comm_classic = 0;
      forward_comm_changed = 0;
    }
    if (forward_pair_comm_changed) {
      forward_pair_comm_classic = 0;
      forward_pair_comm_changed = 0;
    }
    if (forward_fix_comm_changed) {
      forward_fix_comm_classic = 0;
      forward_fix_comm_changed = 0;
    }
    if (reverse_comm_changed) {
      reverse_comm_classic = 0;
      reverse_comm_changed = 0;
    }
  }

#endif

  // set newton flags
  // set neighbor binsize, same as neigh_modify command

  force->newton = force->newton_pair = force->newton_bond = newtonflag;

  if (neigh_thread && neighflag != FULL)
    error->all(FLERR,"Must use KOKKOS package option 'neigh full' with 'neigh/thread on'");

  neighbor->binsize_user = binsize;
  if (binsize <= 0.0) neighbor->binsizeflag = 0;
  else neighbor->binsizeflag = 1;
}

/* ----------------------------------------------------------------------
   called by Finish
------------------------------------------------------------------------- */

int KokkosLMP::neigh_count(int m)
{
  int inum;
  int nneigh = 0;

  ArrayTypes<LMPHostType>::t_int_1d h_ilist;
  ArrayTypes<LMPHostType>::t_int_1d h_numneigh;

  NeighborKokkos *nk = (NeighborKokkos *) neighbor;
  if (nk->lists[m]->execution_space == Host) {
    NeighListKokkos<LMPHostType>* nlistKK = (NeighListKokkos<LMPHostType>*) nk->lists[m];
    inum = nlistKK->inum;
    h_ilist = Kokkos::create_mirror_view(nlistKK->d_ilist);
    h_numneigh = Kokkos::create_mirror_view(nlistKK->d_numneigh);
    Kokkos::deep_copy(h_ilist,nlistKK->d_ilist);
    Kokkos::deep_copy(h_numneigh,nlistKK->d_numneigh);
  } else if (nk->lists[m]->execution_space == Device) {
    NeighListKokkos<LMPDeviceType>* nlistKK = (NeighListKokkos<LMPDeviceType>*) nk->lists[m];
    inum = nlistKK->inum;
    h_ilist = Kokkos::create_mirror_view(nlistKK->d_ilist);
    h_numneigh = Kokkos::create_mirror_view(nlistKK->d_numneigh);
    Kokkos::deep_copy(h_ilist,nlistKK->d_ilist);
    Kokkos::deep_copy(h_numneigh,nlistKK->d_numneigh);
  }

  for (int i = 0; i < inum; i++) nneigh += h_numneigh[h_ilist[i]];

  return nneigh;
}

void KokkosLMP::my_signal_handler(int sig)
{
  if (sig == SIGSEGV) {
    kill(getpid(),SIGABRT);
  }
}<|MERGE_RESOLUTION|>--- conflicted
+++ resolved
@@ -455,11 +455,7 @@
   int nmpi = 0;
   MPI_Comm_size(world,&nmpi);
 
-<<<<<<< HEAD
-  // if "gpu/aware off" and "comm device", change to "comm no"
-=======
-  // if "cuda/aware off" or "pair/only on", and "comm device", change to "comm no"
->>>>>>> 06d7e5ab
+  // if "gpu/aware off" or "pair/only on", and "comm device", change to "comm no"
 
   if ((!gpu_aware_flag && nmpi > 1) || pair_only_flag) {
     if (exchange_comm_classic == 0 && exchange_comm_on_host == 0) {
@@ -484,11 +480,7 @@
     }
   }
 
-<<<<<<< HEAD
-  // if "gpu/aware on" and comm flags were changed previously, change them back
-=======
-  // if "cuda/aware on" and "pair/only off", and comm flags were changed previously, change them back
->>>>>>> 06d7e5ab
+  // if "gpu/aware on" and "pair/only off", and comm flags were changed previously, change them back
 
   if (gpu_aware_flag && !pair_only_flag) {
     if (exchange_comm_changed) {
