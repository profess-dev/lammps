/* ----------------------------------------------------------------------
   LAMMPS - Large-scale Atomic/Molecular Massively Parallel Simulator
   http://www.lammps.org/, Sandia National Laboratories
   Steve Plimpton, sjplimp@sandia.gov

   Copyright (2003) Sandia Corporation.  Under the terms of Contract
   DE-AC04-94AL85000 with Sandia Corporation, the U.S. Government retains
   certain rights in this software.  This software is distributed under
   the GNU General Public License.

   See the README file in the top-level LAMMPS directory.
   ------------------------------------------------------------------------- */

/*------------------------------------------------------------------------
  Contributing Authors : Germain Clavier (TUe), Aidan Thompson (Sandia)
  --------------------------------------------------------------------------*/

#ifdef COMPUTE_CLASS
// clang-format off
ComputeStyle(born/matrix,ComputeBornMatrix);
// clang-format on
#else

#ifndef LMP_COMPUTE_BORN_MATRIX_H
#define LMP_COMPUTE_BORN_MATRIX_H

#include "compute.h"

namespace LAMMPS_NS {

 class ComputeBornMatrix : public Compute {
   public:
     ComputeBornMatrix(class LAMMPS *, int, char **);
     virtual ~ComputeBornMatrix() override;
     void init() override;
     void init_list(int, class NeighList *) override;
     void compute_vector() override;
     double memory_usage() override;

   private:

     // Born matrix contributions

     void compute_pairs();      // pair and manybody
     void compute_bonds();      // bonds
     void compute_angles();     // angles
     void compute_dihedrals();  // dihedrals
     void compute_numdiff();    // stress virial finite differences
     void displace_atoms(int, int, double); // displace atoms
     void force_clear(int);                 // zero out force array
     void update_virial();                  // recalculate the virial
     void restore_atoms(int, int);          // restore atom positions 
     void virial_addon();                   // restore atom positions 
     void reallocate();                     // grow the atom arrays

     int me;                    // process rank
     int nvalues;               // length of elastic tensor
     int numflag;               // 1 if using finite differences
     double numdelta;           // size of finite strain
     int maxatom;               // allocated size of atom arrays

     int pairflag, bondflag, angleflag;
     int dihedflag, impflag, kspaceflag;

     double *values_local,*values_global;
     double pos,pos1,dt,nktv2p,ftm2v;
     class NeighList *list;

     char *id_virial;                // name of virial compute
     class Compute *compute_virial;  // pointer to virial compute

     static constexpr int NDIR_VIRIAL = 6;    // dimension of virial and strain vectors
     static constexpr int NXYZ_VIRIAL = 3;    // number of Cartesian coordinates
     int revalbe[NDIR_VIRIAL][NDIR_VIRIAL];
     int virialVtoV[NDIR_VIRIAL];
<<<<<<< HEAD
     int kronecker[NXYZ_VIRIAL][NXYZ_VIRIAL];
=======
>>>>>>> bc8d1e0f
     double **temp_x;                // original coords
     double **temp_f;                // original forces
     double fixedpoint[NXYZ_VIRIAL]; // displacement field origin
     int dirlist[NDIR_VIRIAL][2];    // strain cartesian indices
  };
}

#endif
#endif

/* ERROR/WARNING messages:

 E: Illegal ... command

 Self-explanatory.  Check the input script syntax and compare to the
 documentation for the command.  You can use -echo screen as a
 command-line option when running LAMMPS to see the offending line.

 E: ... style does not support compute born/matrix

 Some component of the force field (pair, bond, angle...) does not provide
 a function to return the Born term contribution.
 */<|MERGE_RESOLUTION|>--- conflicted
+++ resolved
@@ -73,10 +73,6 @@
      static constexpr int NXYZ_VIRIAL = 3;    // number of Cartesian coordinates
      int revalbe[NDIR_VIRIAL][NDIR_VIRIAL];
      int virialVtoV[NDIR_VIRIAL];
-<<<<<<< HEAD
-     int kronecker[NXYZ_VIRIAL][NXYZ_VIRIAL];
-=======
->>>>>>> bc8d1e0f
      double **temp_x;                // original coords
      double **temp_f;                // original forces
      double fixedpoint[NXYZ_VIRIAL]; // displacement field origin
